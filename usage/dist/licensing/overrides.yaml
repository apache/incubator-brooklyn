#
# Licensed to the Apache Software Foundation (ASF) under one
# or more contributor license agreements.  See the NOTICE file
# distributed with this work for additional information
# regarding copyright ownership.  The ASF licenses this file
# to you under the Apache License, Version 2.0 (the
# "License"); you may not use this file except in compliance
# with the License.  You may obtain a copy of the License at
#
#  http://www.apache.org/licenses/LICENSE-2.0
#
# Unless required by applicable law or agreed to in writing,
# software distributed under the License is distributed on an
# "AS IS" BASIS, WITHOUT WARRANTIES OR CONDITIONS OF ANY
# KIND, either express or implied.  See the License for the
# specific language governing permissions and limitations
# under the License.
#


# overrides file for org.heneveld.license-audit-maven-plugin
# expands/corrects detail needed for generating license notices


# super-projects to suppress notices for sub-projects

- id: org.apache.brooklyn
  url: http://brooklyn.incubator.apache.org/
  license: ASL2
  internal: true

# poms with missing and incorrect data

- id: org.codehaus.jettison:jettison
  url: https://github.com/codehaus/jettison
  license: ASL2 
- id: org.glassfish.external:opendmk_jmxremote_optional_jar
  url: https://opendmk.java.net/
  license: CDDL
- id: javax.validation:validation-api
  url: http://beanvalidation.org/
- id: com.squareup.okhttp:okhttp
  copyright_by: Square, Inc.
- id: com.squareup.okio:okio
  copyright_by: Square, Inc.
- id: com.wordnik:swagger-core_2.9.1
  copyright_by: SmartBear Software
- id: com.wordnik:swagger-jaxrs_2.9.1
  copyright_by: SmartBear Software
- id: org.bouncycastle  
  copyright_by: The Legion of the Bouncy Castle Inc. (http://www.bouncycastle.org)
- id: org.javassist:javassist
  copyright_by: Shigeru Chiba
- id: org.mongodb:mongo-java-driver
  copyright_by: MongoDB, Inc
- id: org.apache.httpcomponents:httpclient:*
  url: http://hc.apache.org/httpcomponents-client-ga
- id: javax.annotation:jsr250-api:*
  url: https://jcp.org/en/jsr/detail?id=250
- id: javax.ws.rs:jsr311-api:*
  url: https://jsr311.java.net/
- id: com.thoughtworks.xstream:*:*
  url: http://x-stream.github.io/
- id: com.fasterxml.jackson:*:*
  url: http://wiki.fasterxml.com/JacksonHome

- id: org.hibernate:jtidy:r8-20060801
  license:
  - url: "http://sourceforge.net/p/jtidy/code/HEAD/tree/trunk/jtidy/LICENSE.txt?revision=95"
    name: Java HTML Tidy License
    comment: Original link http://svn.sourceforge.net/viewvc/*checkout*/jtidy/trunk/jtidy/LICENSE.txt?revision=95 is no longer valid

- id: dom4j:dom4j:1.6.1
  url: "http://dom4j.sourceforge.net/"
  license:
  - name: MetaStuff BSD style license (3-clause)
    url: http://dom4j.sourceforge.net/dom4j-1.6.1/license.html

- id: org.python:jython-standalone:2.7-b3
  copyright_by: Jython Developers
  license:
  - url: http://www.jython.org/license.html
    name: Jython Software License
    comment: Original link http://www.jython.org/Project/license.html is no longer valid

- id: xpp3:xpp3_min:*
  copyright_by: Extreme! Lab, Indiana University
  license:
  - url: https://github.com/apache/openmeetings/blob/a95714ce3f7e587d13d3d0bb3b4f570be15c67a5/LICENSE#L1361
    name: "Indiana University Extreme! Lab Software License, vesion 1.1.1"
    comment: |
      The license applies to the Xpp3 classes (all classes below the org.xmlpull package with exception of classes directly in package org.xmlpull.v1);
      original link http://www.extreme.indiana.edu/viewcvs/~checkout~/XPP3/java/LICENSE.txt is no longer valid
  ## as we pull in xmlpull separately we do not use this, and having a single above simplifies the automation:
  #  - url: http://creativecommons.org/licenses/publicdomain
  #    name: Public Domain
  #    comment: "The license applies to the XmlPull API (all classes directly in the org.xmlpull.v1 package)"


# info on non-maven projects

- id: jquery-core
  url: http://jquery.com/
  description: JS library for manipulating HTML and eventing
  name: jQuery JavaScript Library
  files: jquery.js
  version: 1.7.2
  organization: { name: "The jQuery Foundation", url: "http://jquery.org/" }
  license: MIT
  notices: 
  - Copyright (c) John Resig (2005-2011)
  - "Includes code fragments from sizzle.js:"
  - "  Copyright (c) The Dojo Foundation"
  - "  Available at http://sizzlejs.com"
  - "  Used under the MIT license"

- id: jquery-core:1.8.0
  url: http://jquery.com/
  description: JS library for manipulating HTML and eventing
  name: jQuery JavaScript Library
  files: jquery.js
  version: 1.8.0
  organization: { name: "The jQuery Foundation", url: "http://jquery.org/" }
  license: MIT
  notices:
  - Copyright (c) The jQuery Foundation, Inc. and other contributors (2005-2012)
  - "Includes code fragments from sizzle.js:"
  # NB: sizzle copyright changed from Dojo Foundation in 1.7.2
  - "  Copyright (c) The jQuery Foundation, Inc. and other contributors (2012)"
  - "  Available at http://sizzlejs.com"
  - "  Used under the MIT license"
# used in docs (not reported)
- id: jquery-core:2.1.1
  url: http://jquery.com/
  description: JS library for manipulating HTML and eventing
  name: jQuery JavaScript Library
  files: jquery.js
  version: 2.1.1
  organization: { name: "The jQuery Foundation", url: "http://jquery.org/" }
  license: MIT
  notices: 
  - Copyright (c) The jQuery Foundation, Inc. and other contributors (2005-2014)
  - "Includes code fragments from sizzle.js:"
  # NB: sizzle copyright changed from Dojo Foundation in 1.7.2
  - "  Copyright (c) The jQuery Foundation, Inc. and other contributors (2013)"
  - "  Available at http://sizzlejs.com"
  - "  Used under the MIT license"

- id: swagger:2.1.6
  name: Swagger JS
  files: swagger-client.js
  version: 2.1.6
  url: https://github.com/swagger-api/swagger-js
  license: ASL2
  notice: Copyright (c) SmartBear Software (2011-2015)

- id: swagger-ui:2.1.3
  files: swagger-ui.js
  name: Swagger UI
  version: 2.1.3
  url: https://github.com/swagger-api/swagger-ui
  license: ASL2
  notice: Copyright (c) SmartBear Software (2011-2015)
  
- id: jquery.wiggle.min.js
  name: jQuery Wiggle
  version: swagger-ui:1.0.1
  notices: 
  - Copyright (c) WonderGroup and Jordan Thomas (2010)
  - Previously online at http://labs.wondergroup.com/demos/mini-ui/index.html.
  # that is link in copyright but it is no longer valid; url below is same person
  - The version included here is from the Swagger UI distribution.
  url: https://github.com/jordanthomas/jquery-wiggle
  license: MIT

- id: require.js
  name: RequireJS 
  files: require.js, text.js
  version: 2.0.6 
  url: http://requirejs.org/
  organization: { name: "The Dojo Foundation", url: "http://dojofoundation.org/" }
  notice: Copyright (c) The Dojo Foundation (2010-2012)
  license: MIT

- id: require.js/r.js
  # new ID because this is a different version to the above
  name: RequireJS (r.js maven plugin)
  files: r.js
  version: 2.1.6 
  url: http://github.com/jrburke/requirejs
  organization: { name: "The Dojo Foundation", url: "http://dojofoundation.org/" }
  notices:
  - Copyright (c) The Dojo Foundation (2009-2013)
  - "Includes code fragments for source-map and other functionality:" 
  - "  Copyright (c) The Mozilla Foundation and contributors (2011)"
  - "  Used under the BSD 2-Clause license."
  - "Includes code fragments for parse-js and other functionality:" 
  - "  Copyright (c) Mihai Bazon (2010, 2012)"
  - "  Used under the BSD 2-Clause license."
  - "Includes code fragments for uglifyjs/consolidator:" 
  - "  Copyright (c) Robert Gust-Bardon (2012)"
  - "  Used under the BSD 2-Clause license."
  - "Includes code fragments for the esprima parser:" 
  - "  Copyright (c):"
  - "    Ariya Hidayat (2011, 2012)"
  - "    Mathias Bynens (2012)"
  - "    Joost-Wim Boekesteijn (2012)"
  - "    Kris Kowal (2012)"
  - "    Yusuke Suzuki (2012)"
  - "    Arpad Borsos (2012)"
  - "  Used under the BSD 2-Clause license."
  license: MIT

- id: backbone.js
  version: 1.0.0
  url: http://backbonejs.org
  organization: { name: "DocumentCloud Inc.", url: "http://www.documentcloud.org/" }
  notice: Copyright (c) Jeremy Ashkenas, DocumentCloud Inc. (2010-2013)
  license: MIT

- id: backbone.js:1.1.2
  version: 1.1.2
  url: http://backbonejs.org
  organization: { name: "DocumentCloud Inc.", url: "http://www.documentcloud.org/" }
  notice: Copyright (c) Jeremy Ashkenas, DocumentCloud Inc. (2010-2014)
  license: MIT

- id: bootstrap.js
  version: 2.0.4
  url: http://twitter.github.com/bootstrap/javascript.html#transitions
  notice: Copyright (c) Twitter, Inc. (2012)
  license: ASL2
 
# used in docs (not needed for licensing) 
- id: bootstrap.js:3.1.1
  version: 3.1.1
  url: http://getbootstrap.com/
  notice: Copyright (c) Twitter, Inc. (2011-2014)
  license: MIT
  
- id: underscore.js
  version: 1.4.4
  files: underscore*.{js,map}
  url: http://underscorejs.org
  organization: { name: "DocumentCloud Inc.", url: "http://www.documentcloud.org/" }
  notice: Copyright (c) Jeremy Ashkenas, DocumentCloud Inc. (2009-2013)
  license: MIT

# used in CLI (and in docs)
- id: underscore.js:1.7.0
  version: 1.7.0
  files: underscore*.{js,map}
  url: http://underscorejs.org
  organization: { name: "DocumentCloud Inc.", url: "http://www.documentcloud.org/" }
  notice: "Copyright (c) Jeremy Ashkenas, DocumentCloud and Investigative Reporters & Editors (2009-2014)"
  license: MIT

- id: async.js
  version: 0.1.1
  url: https://github.com/p15martin/google-maps-hello-world/blob/master/js/libs/async.js
  # ORIGINALLY https://github.com/millermedeiros/requirejs-plugins
  organization: { name: "Miller Medeiros", url: "https://github.com/millermedeiros/" }
  description: RequireJS plugin for async dependency load like JSONP and Google Maps
  notice: Copyright (c) Miller Medeiros (2011)
  license: MIT 

- id: handlebars.js
  files: handlebars*.js
  version: 1.0-rc1
  url: https://github.com/wycats/handlebars.js 
  organization: { name: "Yehuda Katz", url: "https://github.com/wycats/" }
  notice: Copyright (c) Yehuda Katz (2012)
  license: MIT

- id: handlebars.js:2.0.0
  files: handlebars*.js
  version: 2.0.0
  url: https://github.com/wycats/handlebars.js
  organization: { name: "Yehuda Katz", url: "https://github.com/wycats/" }
  notice: Copyright (c) Yehuda Katz (2014)
  license: MIT

- id: jquery.ba-bbq.js
  name: "jQuery BBQ: Back Button & Query Library"
  files: jquery.ba-bbq*.js
  version: 1.2.1
  url: http://benalman.com/projects/jquery-bbq-plugin/
  organization: { name: "\"Cowboy\" Ben Alman", url: "http://benalman.com/" }
  notice: Copyright (c) "Cowboy" Ben Alman (2010)"
  license: MIT

- id: moment.js
  version: 2.1.0
  url: http://momentjs.com
  organization: { name: "Tim Wood", url: "http://momentjs.com" }
  notice: Copyright (c) Tim Wood, Iskren Chernev, Moment.js contributors (2011-2014)
  license: MIT

- id: ZeroClipboard
  files: ZeroClipboard.*
  version: 1.3.1
  url: http://zeroclipboard.org/
  organization: { name: "ZeroClipboard contributors", url: "https://github.com/zeroclipboard" }
  notice: Copyright (c) Jon Rohan, James M. Greene (2014)
  license: MIT

- id: jquery.dataTables
  files: jquery.dataTables.{js,css}
  name: DataTables Table plug-in for jQuery
  version: 1.9.4
  url: http://www.datatables.net/
  organization: { name: "SpryMedia Ltd", url: "http://sprymedia.co.uk/" }
  notice: Copyright (c) Allan Jardine (2008-2012)
  license: BSD-3-Clause

- id: js-uri
  files: URI.js
  version: 0.1
  url: http://code.google.com/p/js-uri/
  organization: { name: "js-uri contributors", url: "https://code.google.com/js-uri" }
  license: BSD-3-Clause
  # inferred
  notice: Copyright (c) js-uri contributors (2013)

- id: js-yaml.js
  version: 3.2.7
  organization: { name: "Vitaly Puzrin", url: "https://github.com/nodeca/" }
  url: https://github.com/nodeca/
  notice: Copyright (c) Vitaly Puzrin (2011-2015)
  license: MIT

- id: jquery.form.js
  name: jQuery Form Plugin
  version: "3.09"
  url: https://github.com/malsup/form
  # also http://malsup.com/jquery/form/
  organization: { name: "Mike Alsup", url: "http://malsup.com/" }
  notice: Copyright (c) M. Alsup (2006-2013)
  license: MIT

# used for CLI to build catalog
- id: typeahead.js
  version: 0.10.5
  url: https://github.com/twitter/typeahead.js
  organization: { name: "Twitter, Inc", url: "http://twitter.com" }
  notice: Copyright (c) Twitter, Inc. and other contributors (2013-2014)
  license: MIT

<<<<<<< HEAD
# CodeMirror: used by jsGUI to provide edit in place for any textarea
- id: codemirror.js
  name: CodeMirror
  version: "5.7.0"
  files: codemirror*.{js,css}
  url: https://codemirror.net/
  organization: { name: "CodeMirror", url:"https://codemirror.net" }
  notice: Copyright (c) Marijn Haverbeke (2015)
  license: MIT
=======
# used for CLI to build catalog
- id: marked.js
  version: 0.3.1
  url: https://github.com/chjj/marked
  organization: { name: "Christopher Jeffrey", url: "https://github.com/chjj" }
  notice: Copyright (c) Christopher Jeffrey (2011-2014)
  license: MIT

# DOCS files
#
# we don't do a distributable docs build -- they are just online.
# (docs are excluded from the source build, and not bundled with the binary build.)
# so these are not used currently; but for completeness and in case we change our minds,
# here they are:

# * different versions of jquery, bootstrap, and underscore noted above,
# * media items github octicons and font-awesome fonts, not listed
# * plus the below:

- id: jquery.superfish.js
  files: superfish.js
  name: Superfish jQuery Menu Widget
  version: 1.4.8
  url: http://users.tpg.com.au/j_birch/plugins/superfish/
  notice: Copyright (c) Joel Birch (2008)
  license: MIT

- id: jquery.cookie.js
  name: jQuery Cookie Plugin
  version: 1.3.1
  url: https://github.com/carhartl/jquery-cookie
  notice: Copyright (c) 2013 Klaus Hartl
  license: MIT

>>>>>>> bce8d798
<|MERGE_RESOLUTION|>--- conflicted
+++ resolved
@@ -346,7 +346,6 @@
   notice: Copyright (c) Twitter, Inc. and other contributors (2013-2014)
   license: MIT
 
-<<<<<<< HEAD
 # CodeMirror: used by jsGUI to provide edit in place for any textarea
 - id: codemirror.js
   name: CodeMirror
@@ -356,7 +355,7 @@
   organization: { name: "CodeMirror", url:"https://codemirror.net" }
   notice: Copyright (c) Marijn Haverbeke (2015)
   license: MIT
-=======
+
 # used for CLI to build catalog
 - id: marked.js
   version: 0.3.1
@@ -389,6 +388,4 @@
   version: 1.3.1
   url: https://github.com/carhartl/jquery-cookie
   notice: Copyright (c) 2013 Klaus Hartl
-  license: MIT
-
->>>>>>> bce8d798
+  license: MIT