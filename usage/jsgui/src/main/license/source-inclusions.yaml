#
# Licensed to the Apache Software Foundation (ASF) under one
# or more contributor license agreements.  See the NOTICE file
# distributed with this work for additional information
# regarding copyright ownership.  The ASF licenses this file
# to you under the Apache License, Version 2.0 (the
# "License"); you may not use this file except in compliance
# with the License.  You may obtain a copy of the License at
#
#  http://www.apache.org/licenses/LICENSE-2.0
#
# Unless required by applicable law or agreed to in writing,
# software distributed under the License is distributed on an
# "AS IS" BASIS, WITHOUT WARRANTIES OR CONDITIONS OF ANY
# KIND, either express or implied.  See the License for the
# specific language governing permissions and limitations
# under the License.
#

# extras file for org.heneveld.license-audit-maven-plugin
# listing projects from which *source* files are included

- id: jquery-core
- id: swagger
- id: swagger-ui
- id: jquery.wiggle.min.js
- id: require.js
- id: require.js/r.js
- id: backbone.js
- id: bootstrap.js
- id: underscore.js
- id: async.js
- id: handlebars.js
- id: jquery.ba-bbq.js
- id: moment.js
- id: ZeroClipboard
- id: jquery.dataTables
- id: js-uri
- id: js-yaml.js
- id: jquery.form.js
<<<<<<< HEAD
- id: marked.js
=======
- id: codemirror.js
>>>>>>> d925dcc7
<|MERGE_RESOLUTION|>--- conflicted
+++ resolved
@@ -38,8 +38,5 @@
 - id: js-uri
 - id: js-yaml.js
 - id: jquery.form.js
-<<<<<<< HEAD
 - id: marked.js
-=======
-- id: codemirror.js
->>>>>>> d925dcc7
+- id: codemirror.js