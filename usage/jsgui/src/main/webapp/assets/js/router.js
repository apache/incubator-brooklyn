/*
 * Licensed to the Apache Software Foundation (ASF) under one
 * or more contributor license agreements.  See the NOTICE file
 * distributed with this work for additional information
 * regarding copyright ownership.  The ASF licenses this file
 * to you under the Apache License, Version 2.0 (the
 * "License"); you may not use this file except in compliance
 * with the License.  You may obtain a copy of the License at
 *
 *   http://www.apache.org/licenses/LICENSE-2.0
 *
 * Unless required by applicable law or agreed to in writing,
 * software distributed under the License is distributed on an
 * "AS IS" BASIS, WITHOUT WARRANTIES OR CONDITIONS OF ANY
 * KIND, either express or implied.  See the License for the
 * specific language governing permissions and limitations
 * under the License.
 */
define([
    "brooklyn", "underscore", "jquery", "backbone",
    "codemirror",
    "model/application", "model/app-tree", "model/location", 
    "model/server-extended-status",
<<<<<<< HEAD
    "view/home", "view/application-explorer", "view/catalog", "view/script-groovy",
=======
    "view/home", "view/editor", "view/application-explorer", "view/catalog", "view/apidoc", "view/script-groovy",
>>>>>>> d925dcc7
    "text!tpl/help/page.html","text!tpl/labs/page.html", "text!tpl/home/server-caution.html"
], function (Brooklyn, _, $, Backbone,
        Application, AppTree, Location, 
        serverStatus,
<<<<<<< HEAD
        HomeView, ExplorerView, CatalogView, ScriptGroovyView,
=======
        HomeView, EditorView, ExplorerView, CatalogView, ApidocView, ScriptGroovyView,
>>>>>>> d925dcc7
        HelpHtml, LabsHtml, ServerCautionHtml) {

    var ServerCautionOverlay = Backbone.View.extend({
        template: _.template(ServerCautionHtml),
        scheduledRedirect: false,
        initialize: function() {
            var that = this;
            this.carryOnRegardless = false;
            _.bindAll(this);
            serverStatus.addCallback(this.renderAndAddCallback);
        },
        renderAndAddCallback: function() {
            this.renderOnUpdate();
            serverStatus.addCallback(this.renderAndAddCallback);
        },
        renderOnUpdate: function() {
            var that = this;
            if (this.carryOnRegardless) return this.renderEmpty();
            
            var state = {
                    loaded: serverStatus.loaded,
                    up: serverStatus.isUp(),
                    shuttingDown: serverStatus.isShuttingDown(),
                    healthy: serverStatus.isHealthy(),
                    master: serverStatus.isMaster(),
                    masterUri: serverStatus.getMasterUri(),
                };
            
            if (state.loaded && state.up && state.healthy && state.master) {
                // this div shows nothing in normal operation
                return this.renderEmpty();
            }
            
            this.warningActive = true;
            this.$el.html(this.template(state));
            $('#application-content').fadeTo(500,0.1);
            this.$el.fadeTo(200,1);
            
            $("#dismiss-standby-warning", this.$el).click(function() {
                that.carryOnRegardless = true;
                if (that.redirectPending) {
                    log("Cancelling redirect, using this non-master instance");
                    clearTimeout(that.redirectPending);
                    that.redirectPending = null;
                }       
                that.renderOnUpdate();
            });
            
            if (!state.master && state.masterUri) {
                if (!this.scheduledRedirect && !this.redirectPending) {
                    log("Not master; will redirect shortly to: "+state.masterUri);
                    var destination = state.masterUri + "#" + Backbone.history.fragment;
                    var time = 10;
                    this.scheduledRedirect = true;
                    log("Redirecting to " + destination + " in " + time + " seconds");
                    this.redirectPending = setTimeout(function () {
                        // re-check, in case the server's status changed in the wait
                        if (!serverStatus.isMaster()) {
                            if (that.redirectPending) {
                                window.location.href = destination;
                            } else {
                                log("Cancelled redirect, using this non-master instance");
                            }
                        } else {
                            log("Cancelled redirect, this instance is now master");
                        }
                    }, time * 1000);
                }
            }
            return this;
        },
        renderEmpty: function() {
            var that = this;
            this.warningActive = false;
            this.$el.fadeTo(200,0.2, function() {
                if (!that.warningActive)
                    that.$el.empty();
            });
            $('#application-content').fadeTo(200,1);
            return this;
        },
        beforeClose: function() {
            this.stopListening();
        },
        warnIfNotLoaded: function() {
            if (!this.loaded)
                this.renderOnUpdate();
        }
    });
    // look for ha-standby-overlay for compatibility with older index.html copies
    var serverCautionOverlay = new ServerCautionOverlay({ el: $("#server-caution-overlay").length ? $("#server-caution-overlay") : $("#ha-standby-overlay")});
    serverCautionOverlay.render();
    
    var Router = Backbone.Router.extend({
        routes:{
            'v1/home/*trail':'homePage',
            'v1/editor/*trail':'editorPage',
            'v1/editor':'editorPage',
            'v1/applications/:app/entities/*trail':'applicationsPage',
            'v1/applications/*trail':'applicationsPage',
            'v1/applications':'applicationsPage',
            'v1/locations':'catalogPage',
            'v1/catalog/:kind(/:id)':'catalogPage',
            'v1/catalog':'catalogPage',
            'v1/script/groovy':'scriptGroovyPage',
            'v1/help':'helpPage',
            'labs':'labsPage',
            '*path':'defaultRoute'
        },

        showView: function(selector, view) {
            console.log("showView");
            // close the previous view - does binding clean-up and avoids memory leaks
            if (this.currentView) {
                this.currentView.close();
            }
            // render the view inside the selector element
            $(selector).html(view.render().el);
            this.currentView = view;
            return view;
        },

        defaultRoute: function() {
            this.homePage('auto')
        },

        applications: new Application.Collection,
        appTree: new AppTree.Collection,
        locations: new Location.Collection,

        homePage:function (trail) {
            var that = this;
            var veryFirstViewLoad, homeView;
            // render the page after we fetch the collection -- no rendering on error
            function render() {
                homeView = new HomeView({
                    collection:that.applications,
                    locations:that.locations,
                    cautionOverlay:serverCautionOverlay,
                    appRouter:that
                });
                veryFirstViewLoad = !that.currentView;
                that.showView("#application-content", homeView);
            }
            this.applications.fetch({success:function () {
                render();
                // show add application wizard if none already exist and this is the first page load
                if ((veryFirstViewLoad && trail=='auto' && that.applications.isEmpty()) || (trail=='add_application') ) {
                    if (serverStatus.isMaster()) {
                        homeView.createApplication();
                    }
                }
            }, error: render});
        },
        editorPage: function (trail) {
            console.log("editorPage");
            var editorView = new EditorView({
                collection: this.applications,
                appRouter: this
            });
            this.showView("#application-content", editorView);
            $(".nav1").removeClass("active");
            $(".nav1_editor").addClass("active");
        },
        applicationsPage:function (app, trail, tab) {
            if (trail === undefined) trail = app
            var that = this
            this.appTree.fetch({success:function () {
                var appExplorer = new ExplorerView({
                    collection:that.appTree,
                    appRouter:that
                })
                that.showView("#application-content", appExplorer)
                if (trail !== undefined) appExplorer.show(trail)
            }})
        },
        catalogPage: function (catalogItemKind, id) {
            var catalogResource = new CatalogView({
                locations: this.locations,
                appRouter: this,
                kind: catalogItemKind,
                id: id
            });
            this.showView("#application-content", catalogResource);
        },
        scriptGroovyPage:function () {
            if (this.scriptGroovyResource === undefined)
                this.scriptGroovyResource = new ScriptGroovyView({})
            this.showView("#application-content", this.scriptGroovyResource)
            $(".nav1").removeClass("active")
            $(".nav1_script").addClass("active")
            $(".nav1_script_groovy").addClass("active")
        },
        helpPage:function () {
            $("#application-content").html(_.template(HelpHtml, {}))
            $(".nav1").removeClass("active")
            $(".nav1_help").addClass("active")
        },
        labsPage:function () {
            $("#application-content").html(_.template(LabsHtml, {}))
            $(".nav1").removeClass("active")
        },

        /** Triggers the Backbone.Router process which drives this GUI through Backbone.history,
         *  after starting background server health checks and waiting for confirmation of health
         *  (or user click-through). */
        startBrooklynGui: function() {
            serverStatus.whenUp(function() { Backbone.history.start(); });
            serverStatus.autoUpdate();
            _.delay(serverCautionOverlay.warnIfNotLoaded, 2*1000)
        }
    });

    $.ajax({
        type: "GET",
        url: "/v1/server/user",
        dataType: "text"
    }).done(function (data) {
        if (data != null) {
            $("#user").html(_.escape(data));
        }
    });

    return Router
})<|MERGE_RESOLUTION|>--- conflicted
+++ resolved
@@ -21,20 +21,12 @@
     "codemirror",
     "model/application", "model/app-tree", "model/location", 
     "model/server-extended-status",
-<<<<<<< HEAD
-    "view/home", "view/application-explorer", "view/catalog", "view/script-groovy",
-=======
-    "view/home", "view/editor", "view/application-explorer", "view/catalog", "view/apidoc", "view/script-groovy",
->>>>>>> d925dcc7
+    "view/home", "view/editor", "view/application-explorer", "view/catalog", "view/script-groovy",
     "text!tpl/help/page.html","text!tpl/labs/page.html", "text!tpl/home/server-caution.html"
 ], function (Brooklyn, _, $, Backbone,
         Application, AppTree, Location, 
         serverStatus,
-<<<<<<< HEAD
-        HomeView, ExplorerView, CatalogView, ScriptGroovyView,
-=======
-        HomeView, EditorView, ExplorerView, CatalogView, ApidocView, ScriptGroovyView,
->>>>>>> d925dcc7
+        HomeView, EditorView, ExplorerView, CatalogView, ScriptGroovyView,
         HelpHtml, LabsHtml, ServerCautionHtml) {
 
     var ServerCautionOverlay = Backbone.View.extend({
