    /*
     * Licensed to the Apache Software Foundation (ASF) under one
     * or more contributor license agreements.  See the NOTICE file
     * distributed with this work for additional information
     * regarding copyright ownership.  The ASF licenses this file
     * to you under the Apache License, Version 2.0 (the
     * "License"); you may not use this file except in compliance
     * with the License.  You may obtain a copy of the License at
     *
     *  http://www.apache.org/licenses/LICENSE-2.0
     *
     * Unless required by applicable law or agreed to in writing,
     * software distributed under the License is distributed on an
     * "AS IS" BASIS, WITHOUT WARRANTIES OR CONDITIONS OF ANY
     * KIND, either express or implied.  See the License for the
     * specific language governing permissions and limitations
     * under the License.
     */

    /* Custom configuration for Jasmine tests. */

    /* Libraries */
    paths:{
        "jquery":"js/libs/jquery",
        "underscore":"js/libs/underscore",
        "backbone":"js/libs/backbone",
        "bootstrap":"js/libs/bootstrap",
        "jquery-form":"js/libs/jquery.form",
        "jquery-datatables":"js/libs/jquery.dataTables",
        "jquery-slideto":"js/util/jquery.slideto",
        "jquery-wiggle":"js/libs/jquery.wiggle.min",
        "jquery-ba-bbq":"js/libs/jquery.ba-bbq.min",
        "moment":"js/libs/moment",
        "handlebars":"js/libs/handlebars-1.0.rc.1",
        "brooklyn":"js/util/brooklyn",
        "brooklyn-view":"js/util/brooklyn-view",
        "brooklyn-utils":"js/util/brooklyn-utils",
        "datatables-extensions":"js/util/dataTables.extensions",
        "googlemaps":"view/googlemaps",
        // async deliberately excluded
        "text":"js/libs/text",
        "uri":"js/libs/URI",
        "zeroclipboard":"js/libs/ZeroClipboard",
        "js-yaml":"js/libs/js-yaml",
        
        "codemirror":"js/lib/codemirror",

        "codemirror":"js/lib/codemirror",

        "model":"js/model",
        "view":"js/view",
        "router":"js/router"
    },
    shim:{
        "underscore":{
            exports:"_"
        },
        "backbone":{
            deps:[ "underscore", "jquery" ],
            exports:"Backbone"
        },
        "jquery-datatables": {
            deps: [ "jquery" ]
        },
        "datatables-extensions":{
            deps:[ "jquery", "jquery-datatables" ]
        },
        "codemirror":{
            exports:"CodeMirror"
<<<<<<< HEAD
        },        
=======
        },
>>>>>>> 6a036231
        "jquery-form": { deps: [ "jquery" ] },
        "jquery-slideto": { deps: [ "jquery" ] },
        "jquery-wiggle": { deps: [ "jquery" ] },
        "jquery-ba-bbq": { deps: [ "jquery" ] },
        "handlebars": { deps: [ "jquery" ] },
        "bootstrap": { deps: [ "jquery" ] /* http://stackoverflow.com/questions/9227406/bootstrap-typeerror-undefined-is-not-a-function-has-no-method-tab-when-us */ }
    },
    // Seconds require will wait before timing out. Defaults to seven seconds.
    waitSeconds: 300<|MERGE_RESOLUTION|>--- conflicted
+++ resolved
@@ -42,8 +42,6 @@
         "uri":"js/libs/URI",
         "zeroclipboard":"js/libs/ZeroClipboard",
         "js-yaml":"js/libs/js-yaml",
-        
-        "codemirror":"js/lib/codemirror",
 
         "codemirror":"js/lib/codemirror",
 
@@ -67,11 +65,7 @@
         },
         "codemirror":{
             exports:"CodeMirror"
-<<<<<<< HEAD
-        },        
-=======
         },
->>>>>>> 6a036231
         "jquery-form": { deps: [ "jquery" ] },
         "jquery-slideto": { deps: [ "jquery" ] },
         "jquery-wiggle": { deps: [ "jquery" ] },
