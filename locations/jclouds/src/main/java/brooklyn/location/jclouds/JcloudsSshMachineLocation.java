package brooklyn.location.jclouds;

<<<<<<< HEAD
import static brooklyn.util.GroovyJavaMethods.truth;

import java.net.InetAddress;
import java.net.UnknownHostException;
import java.util.Iterator;
import java.util.List;
import java.util.Map;
import java.util.concurrent.ExecutionException;
import java.util.concurrent.TimeUnit;
import java.util.concurrent.TimeoutException;

import javax.annotation.Nullable;

import org.jclouds.compute.ComputeServiceContext;
import org.jclouds.compute.callables.RunScriptOnNode;
import org.jclouds.compute.domain.ExecResponse;
import org.jclouds.compute.domain.Hardware;
import org.jclouds.compute.domain.NodeMetadata;
import org.jclouds.compute.domain.OperatingSystem;
import org.jclouds.compute.domain.Processor;
import org.jclouds.compute.domain.Template;
import org.jclouds.compute.options.RunScriptOptions;
import org.jclouds.domain.LoginCredentials;
import org.jclouds.scriptbuilder.domain.InterpretableStatement;
import org.jclouds.scriptbuilder.domain.Statement;

=======
>>>>>>> ff9542ce
import brooklyn.location.OsDetails;
import brooklyn.location.basic.BasicOsDetails;
import brooklyn.location.basic.HasSubnetHostname;
import brooklyn.location.basic.SshMachineLocation;
import brooklyn.util.flags.SetFromFlag;
import brooklyn.util.net.Networking;
import com.google.common.base.Objects;
import com.google.common.base.Optional;
import com.google.common.base.Throwables;
import com.google.common.collect.ImmutableMap;
import com.google.common.net.HostAndPort;
import com.google.common.util.concurrent.ListenableFuture;
import org.jclouds.compute.ComputeServiceContext;
import org.jclouds.compute.callables.RunScriptOnNode;
import org.jclouds.compute.domain.ExecResponse;
import org.jclouds.compute.domain.Hardware;
import org.jclouds.compute.domain.NodeMetadata;
import org.jclouds.compute.domain.Processor;
import org.jclouds.compute.options.RunScriptOptions;
import org.jclouds.domain.LoginCredentials;
import org.jclouds.scriptbuilder.domain.InterpretableStatement;
import org.jclouds.scriptbuilder.domain.Statement;

import javax.annotation.Nullable;
import java.net.InetAddress;
import java.net.UnknownHostException;
import java.util.Iterator;
import java.util.List;
import java.util.Map;
import java.util.concurrent.ExecutionException;
import java.util.concurrent.TimeUnit;
import java.util.concurrent.TimeoutException;

import static brooklyn.util.GroovyJavaMethods.truth;

public class JcloudsSshMachineLocation extends SshMachineLocation implements HasSubnetHostname {
    
    private static final long serialVersionUID = -443866395634771659L;

    @SetFromFlag
    JcloudsLocation jcloudsParent;
    
    @SetFromFlag
    NodeMetadata node;
    
    @SetFromFlag
    Template template;
    
    private RunScriptOnNode.Factory runScriptFactory;
    
    public JcloudsSshMachineLocation() {
    }
    
    /**
     * @deprecated since 0.6; use LocationSpec (which calls no-arg constructor)
     */
    @Deprecated
    public JcloudsSshMachineLocation(Map flags, JcloudsLocation jcloudsParent, NodeMetadata node) {
        super(flags);
        this.jcloudsParent = jcloudsParent;
        this.node = node;
        
        init();
    }

    @Override
    public void init() {
        super.init();
        ComputeServiceContext context = jcloudsParent.getComputeService().getContext();
        runScriptFactory = context.utils().injector().getInstance(RunScriptOnNode.Factory.class);
    }
    
    @Override
    public String toVerboseString() {
        return Objects.toStringHelper(this).omitNullValues()
                .add("id", getId()).add("name", getDisplayName())
                .add("user", getUser()).add("address", getAddress()).add("port", getConfig(SSH_PORT))
                .add("node", getNode())
                .add("jcloudsId", getJcloudsId())
                .add("privateAddresses", node.getPrivateAddresses())
                .add("publicAddresses", node.getPublicAddresses())
                .add("parentLocation", getParent())
                .add("osDetails", getOsDetails())
                .toString();
    }

    public NodeMetadata getNode() {
        return node;
    }
    
    public Template getTemplate() {
        return template;
    }
    
    public JcloudsLocation getParent() {
        return jcloudsParent;
    }
    
    /** returns the hostname (or sometimes IP) for use by peers in the same subnet,
     * defaulting to public hostname if nothing special
     * <p>
     * for use e.g. in clouds like amazon where other machines
     * in the same subnet need to use a different IP
     */
    @Override
    public String getSubnetHostname() {
        String publicHostname = jcloudsParent.getPublicHostname(node, Optional.<HostAndPort>absent(), getRawLocalConfigBag());
        
        if ("aws-ec2".equals(jcloudsParent.getProvider())) {
            // prefer hostname over IP for aws (resolves to private ip in subnet, and to public from outside)
            if (!Networking.isValidIp4(publicHostname)) {
                return publicHostname; // assume it's a hostname; could check for ip6!
            }
        }
        Optional<String> privateAddress = getPrivateAddress();
        return privateAddress.isPresent() ? privateAddress.get() : publicHostname;
    }

    @Override
    public String getSubnetIp() {
        Optional<String> privateAddress = getPrivateAddress();
        if (privateAddress.isPresent()) {
            return privateAddress.get();
        }
        
        String hostname = jcloudsParent.getPublicHostname(node, Optional.<HostAndPort>absent(), getRawLocalConfigBag());
        if (hostname != null && !Networking.isValidIp4(hostname)) {
            try {
                return InetAddress.getByName(hostname).getHostAddress();
            } catch (UnknownHostException e) {
                LOG.debug("Cannot resolve IP for hostname {} of machine {} (so returning hostname): {}", new Object[] {hostname, this, e});
            }
        }
        return hostname;
    }

    protected Optional<String> getPrivateAddress() {
        if (truth(node.getPrivateAddresses())) {
            Iterator<String> pi = node.getPrivateAddresses().iterator();
            while (pi.hasNext()) {
                String p = pi.next();
                // disallow local only addresses
                if (Networking.isLocalOnly(p)) continue;
                // other things may be public or private, but either way, return it
                return Optional.of(p);
            }
        }
        return Optional.absent();
    }
    
    public String getJcloudsId() {
        return node.getId();
    }
    
    /** executes the given statements on the server using jclouds ScriptBuilder,
     * wrapping in a script which is polled periodically.
     * the output is returned once the script completes (disadvantage compared to other methods)
     * but the process is nohupped and the SSH session is not kept, 
     * so very useful for long-running processes
     */
    public ListenableFuture<ExecResponse> submitRunScript(String ...statements) {
        return submitRunScript(new InterpretableStatement(statements));
    }
    public ListenableFuture<ExecResponse> submitRunScript(Statement script) {
        return submitRunScript(script, new RunScriptOptions());            
    }
    public ListenableFuture<ExecResponse> submitRunScript(Statement script, RunScriptOptions options) {
        return runScriptFactory.submit(node, script, options);
    }
    /** uses submitRunScript to execute the commands, and throws error if it fails or returns non-zero */
    public void execRemoteScript(String ...commands) {
        try {
            ExecResponse result = submitRunScript(commands).get();
            if (result.getExitStatus()!=0)
                throw new IllegalStateException("Error running remote commands (code "+result.getExitStatus()+"): "+commands);
        } catch (InterruptedException e) {
            Thread.currentThread().interrupt();
            throw Throwables.propagate(e);
        } catch (ExecutionException e) {
            throw Throwables.propagate(e);
        }
    }

    /**
     * Retrieves the password for this VM, if one exists. The behaviour/implementation is different for different clouds.
     * e.g. on Rackspace, the password for a windows VM is available immediately; on AWS-EC2, for a Windows VM you need 
     * to poll repeatedly until the password is available which can take up to 15 minutes.
     */
    public String waitForPassword() {
        // TODO Hacky; don't want aws specific stuff here but what to do?!
        if (jcloudsParent.getProvider().equals("aws-ec2")) {
            try {
                return JcloudsUtil.waitForPasswordOnAws(jcloudsParent.getComputeService(), node, 15, TimeUnit.MINUTES);
            } catch (TimeoutException e) {
                throw Throwables.propagate(e);
            }
        } else {
            LoginCredentials credentials = node.getCredentials();
            return (credentials != null) ? credentials.getPassword() : null;
        }
    }

    @Override
    public OsDetails getOsDetails() {
<<<<<<< HEAD
        OperatingSystem os = node.getOperatingSystem();
        if (os==null && getTemplate()!=null && getTemplate().getImage()!=null)
            // some nodes (eg cloudstack, gce) might not get OS available on the node,
            // so also try taking it from the template if available
            os = getTemplate().getImage().getOperatingSystem();
        
        if (os != null) {
            // TODO os family, os description (name is often null)
            return new BasicOsDetails(os.getName() != null ? os.getName() : "linux",
                    os.getArch() != null ? os.getArch() : BasicOsDetails.OsArchs.I386,
                    os.getVersion() != null ? os.getVersion() : "unknown",
                    os.is64Bit());
=======
        if (node.getOperatingSystem() != null) {
            return new BasicOsDetails(
                    node.getOperatingSystem().getFamily().toString(),
                    node.getOperatingSystem().is64Bit() ? BasicOsDetails.OsArchs.X_86_64 : BasicOsDetails.OsArchs.I386,
                    node.getOperatingSystem().getVersion() != null
                            ? node.getOperatingSystem().getVersion() : "unknown",
                    node.getOperatingSystem().is64Bit());
>>>>>>> ff9542ce
        }
        
        return super.getOsDetails();
    }
    
    @Override
    public Map<String, String> toMetadataRecord() {
        Hardware hardware = node.getHardware();
        List<? extends Processor> processors = (hardware != null) ? hardware.getProcessors() : null;
        
        ImmutableMap.Builder<String, String> builder = ImmutableMap.builder();
        builder.putAll(super.toMetadataRecord());
        putIfNotNull(builder, "provider", getParent().getProvider());
        putIfNotNull(builder, "account", getParent().getIdentity());
        putIfNotNull(builder, "serverId", node.getProviderId());
        putIfNotNull(builder, "imageId", node.getImageId());
        putIfNotNull(builder, "instanceTypeName", (hardware != null ? hardware.getName() : null));
        putIfNotNull(builder, "instanceTypeId", (hardware != null ? hardware.getProviderId() : null));
        putIfNotNull(builder, "ram", "" + (hardware != null ? hardware.getRam() : null));
        putIfNotNull(builder, "cpus", "" + (processors != null ? processors.size() : null));
        
        OsDetails osDetails = getOsDetails();
        putIfNotNull(builder, "osName", osDetails.getName());
        putIfNotNull(builder, "osArch", osDetails.getArch());
        putIfNotNull(builder, "64bit", osDetails.is64bit() ? "true" : "false");
        
        return builder.build();
    }
    
    private void putIfNotNull(ImmutableMap.Builder<String, String> builder, String key, @Nullable String value) {
        if (value != null) builder.put(key, value);
    }

}<|MERGE_RESOLUTION|>--- conflicted
+++ resolved
@@ -1,6 +1,5 @@
 package brooklyn.location.jclouds;
 
-<<<<<<< HEAD
 import static brooklyn.util.GroovyJavaMethods.truth;
 
 import java.net.InetAddress;
@@ -27,42 +26,19 @@
 import org.jclouds.scriptbuilder.domain.InterpretableStatement;
 import org.jclouds.scriptbuilder.domain.Statement;
 
-=======
->>>>>>> ff9542ce
 import brooklyn.location.OsDetails;
 import brooklyn.location.basic.BasicOsDetails;
 import brooklyn.location.basic.HasSubnetHostname;
 import brooklyn.location.basic.SshMachineLocation;
 import brooklyn.util.flags.SetFromFlag;
 import brooklyn.util.net.Networking;
+
 import com.google.common.base.Objects;
 import com.google.common.base.Optional;
 import com.google.common.base.Throwables;
 import com.google.common.collect.ImmutableMap;
 import com.google.common.net.HostAndPort;
 import com.google.common.util.concurrent.ListenableFuture;
-import org.jclouds.compute.ComputeServiceContext;
-import org.jclouds.compute.callables.RunScriptOnNode;
-import org.jclouds.compute.domain.ExecResponse;
-import org.jclouds.compute.domain.Hardware;
-import org.jclouds.compute.domain.NodeMetadata;
-import org.jclouds.compute.domain.Processor;
-import org.jclouds.compute.options.RunScriptOptions;
-import org.jclouds.domain.LoginCredentials;
-import org.jclouds.scriptbuilder.domain.InterpretableStatement;
-import org.jclouds.scriptbuilder.domain.Statement;
-
-import javax.annotation.Nullable;
-import java.net.InetAddress;
-import java.net.UnknownHostException;
-import java.util.Iterator;
-import java.util.List;
-import java.util.Map;
-import java.util.concurrent.ExecutionException;
-import java.util.concurrent.TimeUnit;
-import java.util.concurrent.TimeoutException;
-
-import static brooklyn.util.GroovyJavaMethods.truth;
 
 public class JcloudsSshMachineLocation extends SshMachineLocation implements HasSubnetHostname {
     
@@ -86,7 +62,7 @@
      * @deprecated since 0.6; use LocationSpec (which calls no-arg constructor)
      */
     @Deprecated
-    public JcloudsSshMachineLocation(Map flags, JcloudsLocation jcloudsParent, NodeMetadata node) {
+    public JcloudsSshMachineLocation(Map<?,?> flags, JcloudsLocation jcloudsParent, NodeMetadata node) {
         super(flags);
         this.jcloudsParent = jcloudsParent;
         this.node = node;
@@ -233,7 +209,6 @@
 
     @Override
     public OsDetails getOsDetails() {
-<<<<<<< HEAD
         OperatingSystem os = node.getOperatingSystem();
         if (os==null && getTemplate()!=null && getTemplate().getImage()!=null)
             // some nodes (eg cloudstack, gce) might not get OS available on the node,
@@ -243,18 +218,9 @@
         if (os != null) {
             // TODO os family, os description (name is often null)
             return new BasicOsDetails(os.getName() != null ? os.getName() : "linux",
-                    os.getArch() != null ? os.getArch() : BasicOsDetails.OsArchs.I386,
+                    os.getArch() != null ? os.getArch() : os.is64Bit() ? BasicOsDetails.OsArchs.X_86_64 : BasicOsDetails.OsArchs.I386,
                     os.getVersion() != null ? os.getVersion() : "unknown",
                     os.is64Bit());
-=======
-        if (node.getOperatingSystem() != null) {
-            return new BasicOsDetails(
-                    node.getOperatingSystem().getFamily().toString(),
-                    node.getOperatingSystem().is64Bit() ? BasicOsDetails.OsArchs.X_86_64 : BasicOsDetails.OsArchs.I386,
-                    node.getOperatingSystem().getVersion() != null
-                            ? node.getOperatingSystem().getVersion() : "unknown",
-                    node.getOperatingSystem().is64Bit());
->>>>>>> ff9542ce
         }
         
         return super.getOsDetails();
