--- conflicted
+++ resolved
@@ -73,8 +73,7 @@
 			
 			//TODO get executor from app, then die when finished; why isn't schedule working???
 			//e.g. getApplication().getExecutors().
-<<<<<<< HEAD
-			jmxMonitoringTask = Executors.newScheduledThreadPool(1).scheduleWithFixedDelay({ getJmxSensors() }, 1000, 1000, TimeUnit.MILLISECONDS)
+			jmxMonitoringTask = Executors.newScheduledThreadPool(1).scheduleWithFixedDelay({ updateJmxSensors() }, 1000, 1000, TimeUnit.MILLISECONDS)
 			
 			// Wait for the HTTP port to become available
 			String state = null
@@ -96,9 +95,6 @@
 			}
 			if(state != "STARTED")
 				throw new EntityStartException("Tomcat connector for port $port is in state $state after 30 seconds")
-=======
-			jmxMonitoringTask = Executors.newScheduledThreadPool(1).scheduleWithFixedDelay({ updateJmxSensors() }, 1000, 1000, TimeUnit.MILLISECONDS)
->>>>>>> 6353e136
 		}
         if (this.war) {
             def deployLoc = location ?: this.location
