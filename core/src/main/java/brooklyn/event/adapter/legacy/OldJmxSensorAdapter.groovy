--- conflicted
+++ resolved
@@ -201,21 +201,6 @@
      */
     public Object getAttribute(ObjectName objectName, String attribute) {
         checkConnected()
-<<<<<<< HEAD
-        
-        ObjectInstance bean = findMBean objectName
-        if (bean != null) {
-			try {
-				def result = mbsc.getAttribute(bean.objectName, attribute)
-				if (log.isTraceEnabled()) log.trace "got value {} for jmx attribute {}.{}", result, objectName.canonicalName, attribute
-				return result
-			} catch (Exception e) {
-				log.warn "error getting $attribute from ${bean.objectName} with $mbsc: $e (rethrowing)"
-				throw e
-			}
-        } else {
-            return null
-=======
         try {
             return getAttributeInternal(objectName, attribute);
         } catch (IOException e) {
@@ -254,7 +239,6 @@
                 log.info "reconnecting "+this+" ("+entity+"): failure, "+e
                 reconnectSuccess.set(false);
             }
->>>>>>> cc98fd1f
         }
     }
 
