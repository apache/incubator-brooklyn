package brooklyn.entity.basic

<<<<<<< HEAD
=======
import java.lang.reflect.Field
>>>>>>> 0ebc1660
import java.util.Collection
import java.util.Map
import java.util.concurrent.CopyOnWriteArrayList

import org.slf4j.Logger
import org.slf4j.LoggerFactory

import brooklyn.entity.Application
import brooklyn.entity.Effector
import brooklyn.entity.Entity
import brooklyn.entity.EntityClass
import brooklyn.entity.Group
import brooklyn.entity.ParameterType
import brooklyn.event.Event
import brooklyn.event.EventListener
import brooklyn.event.Sensor
import brooklyn.event.adapter.PropertiesSensorAdapter
import brooklyn.event.basic.AttributeMap
import brooklyn.event.basic.AttributeSensor
import brooklyn.location.Location
import brooklyn.management.ManagementContext
<<<<<<< HEAD
import brooklyn.management.SubscriptionContext
import brooklyn.management.internal.LocalManagementContext
import brooklyn.management.internal.LocalSubscriptionContext;
=======
import brooklyn.management.Task
>>>>>>> 0ebc1660
import brooklyn.util.internal.LanguageUtils
import brooklyn.util.task.ExecutionContext

/**
 * Default {@link Entity} definition.
 * 
 * Provides several common fields ({@link #name}, {@link #id});
 * also provides a map {@link #config} which contains arbitrary fields.
 * <p>
 * Fields in config can be accessed (get and set) without referring to config,
 * (through use of propertyMissing). Note that config is typically inherited
 * by children, whereas the fields are not.
 *
 * @author alex
 */
public abstract class AbstractEntity implements EntityLocal {
    private static final Logger log = LoggerFactory.getLogger(AbstractEntity.class);
 
    String id = LanguageUtils.newUid();
    Map<String,Object> presentationAttributes = [:]
    String displayName;
    final Collection<Group> groups = new CopyOnWriteArrayList<Group>()
    Application application
    Collection<Location> locations = []
    Group owner
    
    protected transient volatile ExecutionContext execution
    protected transient volatile SubscriptionContext subscription
    protected transient volatile LocalManagementContext management = LocalManagementContext.getContext()
 
    protected final AttributeMap attributesInternal = new AttributeMap(this)
    protected final PropertiesSensorAdapter propertiesAdapter = new PropertiesSensorAdapter(this, attributes)

    public AbstractEntity(Map flags=[:]) {
        def owner = flags.remove('owner')

        //place named-arguments into corresponding fields if they exist, otherwise put into attributes map
        this.attributes << LanguageUtils.setFieldsFromMap(this, flags)

        //set the owner if supplied; accept as argument or field
        if (owner) owner.addOwnedChild(this)
    }

    public void propertyMissing(String name, value) { attributes[name] = value }
 
    public Object propertyMissing(String name) {
        if (attributes.containsKey(name)) return attributes[name];
        else {
            //TODO could be more efficient ;)
            def v = owner?.attributes[name]
            if (v != null) return v;
            if (groups.find { group -> v = group.attributes[name] }) return v;
        }
        log.debug "no property or attribute $name on $this"
		if (name=="activity") log.warn "reference to removed field 'activity' on entity $this", new Throwable("location of failed reference to 'activity' on $this")
    }
	
    /**
     * Adds this as a member of the given group, registers with application if necessary
     */
    public void setOwner(Group e) {
        owner = e
        getApplication()
    }

    /**
     * Adds this as a member of the given group, registers with application if necessary
     */
    public void addGroup(Group e) {
        groups.add e
        getApplication()
    }
 
	public Collection<String> getGroupIds() {
        groups.collect { g -> g.id }
	}
	
	public Group getOwner() { owner }

	public Collection<Group> getGroups() { groups }

    /**
     * Returns the application, looking it up if not yet known (registering if necessary)
     */
    public Application getApplication() {
        if (application!=null) return application;
        def app = owner?.getApplication()
        app = (app != null) ? app : groups.find({ it.getApplication() })?.getApplication()
        if (app) {
            registerWithApplication(app)
            application
        }
        app
    }

	public String getApplicationId() {
		getApplication()?.id
	}

	public ManagementContext getManagementContext() {
		getApplication()?.getManagementContext()
	}
	
    protected synchronized void registerWithApplication(Application app) {
        if (application) return;
        this.application = app
        app.registerEntity(this)
    }

    public EntityClass getEntityClass() {
		//TODO registry? or a transient?
		new BasicEntityClass(getClass())
    }

    /**
     * Should be invoked at end-of-life to clean up the item.
     */
    public void destroy() {
		//FIXME this doesn't exist, but we need some way of deleting stale items
        removeApplicationRegistrant()
    }

    Map<String,Object> getAttributes() {
        return attributesInternal.asMap();
    }
    
	public <T> T getAttribute(Sensor<T> attribute) { attributesInternal.getValue(attribute); }
 
    public <T> T updateAttribute(Sensor<T> attribute, T val) {
        log.info "updating attribute {} as {}", attribute.name, val
        attributesInternal.update(attribute, val);
    }
    
    /** @see Entity#subscribe(Entity, Sensor, EventListener) */
    public <T> long subscribe(Entity producer, Sensor<T> sensor, EventListener<T> listener) {
        subscriptionContext.getSubscriptionManager().subscribe this.id, producer.id, sensor.name, listener
    }
     
    /** @see Entity#raiseEvent(Event) */
    public <T> void raiseEvent(Event<T> event) {
        subscriptionContext.getSubscriptionManager().fire event
    }

    protected SubscriptionContext getSubscriptionContext() {
        synchronized (this) {
	        subscription ?: new LocalSubscriptionContext()
        }
    }

    protected ExecutionContext getExecutionContext() {
        synchronized (this) {
            execution ?: new ExecutionContext(tag: this, getApplication()?.getManagementContext().getExecutionManager())
        }
    }
    
    public <T> Sensor<T> getSensor(String sensorName) {
        getEntityClass().getSensors() find { s -> s.name.equals(sensorName) }
    }

    /** default toString is simplified name of class, together with selected arguments */
    @Override
    public String toString() {
        StringBuffer result = []
        result << getClass().getSimpleName()
        if (!result) result << getClass().getName()
        //TODO groovy 1.8, use collectEntries
        result << toStringFieldsToInclude().collect({
            def v = this.hasProperty(it) ? this[it] : this.properties[it]
            v ? "$it=$v" : null
        }).findAll { it }
        result
    }
 
    /** override this, adding to the collection, to supply fields whose value, if not null, should be included in the toString */
    public Collection<String> toStringFieldsToInclude() { ['id', 'displayName'] }
<<<<<<< HEAD
=======

    @Override
	public <T> T getAttribute(AttributeSensor<T> sensor) {
        attributesInternal.getValue(sensor);
    }
	Map<String,Object> getAttributes() { attributesInternal.asMap(); }
		
    public <T> void updateAttribute(AttributeSensor<T> attribute, T val) {
        attributesInternal.update(attribute, val);
    }
    
    /** @see EntityLocal#raiseEvent(Event) */
    @Override
    public <T> void raiseEvent(Sensor<T> sensor, T val) {
        // TODO complete
    }
    
    // TODO implement private methods
    // private void subscribe(EventFilter filter, EventListener listener) { }
    // private void subscribe(Predicate<Entity> entities, EventFilter filter, EventListener listener) { }
    
    /** @see Entity#subscribe(String, String, EventListener) */
    public <T> void subscribe(String entityId, String sensorname, EventListener<T> listener) {
        // TODO complete
    }
     
    /** @see Entity#raiseEvent(Event) */
    @Deprecated // FIXME use raiseEvent(Sensor,val)
    public <T> void raiseEvent(Event<T> event) {
        // TODO complete
    }
	
	private transient volatile ExecutionContext execution;
	protected ExecutionContext getExecutionContext() {
		if (execution) execution;
		synchronized (this) {
			if (execution) execution;
			execution = new ExecutionContext(tag: this, getManagementContext().getExecutionManager())
		}
	}
	
	// -------- EFFECTORS --------------
	
	private ThreadLocal<Boolean> invokeMethodPrep = new ThreadLocal() { protected Object initialValue() { Boolean.FALSE } }

	public Object invokeMethod(String name, Object args) {
		if (!this.@invokeMethodPrep.get()) {
			this.@invokeMethodPrep.set(true);
			
			//args should be an array, warn if we got here wrongly
			if (args==null) log.warn("$this.$name invoked with incorrect args signature (null)", new Throwable("source of incorrect invocation of $this.$name"))
			else if (!args.getClass().isArray()) log.warn("$this.$name invoked with incorrect args signature (non-array ${args.getClass()}): "+args, new Throwable("source of incorrect invocation of $this.$name"))
			
			try {
				Effector eff = getEffectors().get(name)
				if (eff) {
					args = prepareArgsForEffector(eff, args);
					Task currentTask = executionContext.getCurrentTask();
					if (!currentTask || !currentTask.getTags().contains(this)) {
						//wrap in a task if we aren't already in a task that is tagged with this entity
						MetaClass mc = metaClass
						Task t = executionContext.submit( { mc.invokeMethod(this, name, args); },
							description: "call to method $name being treated as call to effector $eff" )
						return t.get();
					}
				}
			} finally { this.@invokeMethodPrep.set(false); }
		}
		metaClass.invokeMethod(this, name, args);
		//following is recommended on web site, but above is how groovy actually implements it
//			def metaMethod = metaClass.getMetaMethod(name, newArgs)
//			if (metaMethod==null)
//				throw new IllegalArgumentException("Invalid arguments (no method found) for method $name: "+newArgs);
//			metaMethod.invoke(this, newArgs)
	}
	private transient volatile Map<String,Effector> effectors = null
	public Map<String,Effector> getEffectors() {
		if (effectors!=null) return effectors
		synchronized (this) {
			if (effectors!=null) return effectors
			Map<String,Effector> effectorsT = [:]
			getClass().getFields().each { Field f ->
				if (Effector.class.isAssignableFrom(f.getType())) {
					Effector eff = f.get(this)
					def overwritten = effectorsT.put(eff.name, eff)
					if (overwritten!=null) log.warn("multiple definitions for effector ${eff.name} on $this; preferring $eff to $overwritten")
				}
			}
			effectors = effectorsT
		}
	}
	/** takes an array of arguments, which typically contain a map in the first position (and possibly nothing else),
	 * and returns an array of arguments suitable for use by Effector according to the ParameterTypes it exposes */
	public static Object prepareArgsForEffector(Effector eff, Object args) {
		//attempt to coerce unexpected types
		if (args==null) args = [:]
		if (!args.getClass().isArray()) {
			if (args instanceof Collection) args = args as Object[]
			else args = new Object[1] { args }
		}
		
		//if args starts with a map, assume it contains the named arguments
		//(but only use it when we have insufficient supplied arguments)
		List l = new ArrayList()
		l.addAll(args)
		Map m = (args[0] instanceof Map ? new LinkedHashMap(l.remove(0)) : null)
		def newArgs = []
		int newArgsNeeded = eff.getParameters().size()
		boolean mapUsed = false;
		eff.getParameters().eachWithIndex { ParameterType<?> it, int index ->
			if (l.size()>=newArgsNeeded)
				//all supplied (unnamed) arguments must be used; ignore map
				newArgs << l.remove(0)
			else if (m && it.name && m.containsKey(it.name))
				//some arguments were not supplied, and this one is in the map
				newArgs << m.remove(it.name)
			else if (index==0 && Map.class.isAssignableFrom(it.getParameterClass())) {
				//if first arg is a map it takes the supplied map
				newArgs << m
				mapUsed = true
			} else if (!l.isEmpty() && it.getParameterClass().isInstance(l[0]))
				//if there are parameters supplied, and type is correct, they get applied before default values
				//(this is akin to groovy)
				newArgs << l.remove(0)
			else if (it in BasicParameterType && it.hasDefaultValue())
				//finally, default values are used to make up for missing parameters
				newArgs << it.defaultValue
			else
				throw new IllegalArgumentException("Invalid arguments (count mismatch) for effector $eff: "+args);
				
			newArgsNeeded--
		}
		if (newArgsNeeded>0)
			throw new IllegalArgumentException("Invalid arguments (missing $newArgsNeeded) for effector $eff: "+args);
		if (!l.isEmpty())
			throw new IllegalArgumentException("Invalid arguments (${l.size()} extra) for effector $eff: "+args);
		if (m && !mapUsed)
			throw new IllegalArgumentException("Invalid arguments (${m.size()} extra named) for effector $eff: "+args);
		newArgs = newArgs as Object[]
	}
	
	public <T> Task<T> invoke(Map parameters=[:], Effector<T> eff) {
		invoke(eff, parameters);
	}
	//add'l form supplied for when map needs to be made explicit (above supports implicit named args)
	public <T> Task<T> invoke(Effector<T> eff, Map parameters) {
		executionContext.submit( { eff.call(this, parameters) }, description: "invocation of effector $eff" )
	}

>>>>>>> 0ebc1660
}<|MERGE_RESOLUTION|>--- conflicted
+++ resolved
@@ -1,9 +1,6 @@
 package brooklyn.entity.basic
 
-<<<<<<< HEAD
-=======
 import java.lang.reflect.Field
->>>>>>> 0ebc1660
 import java.util.Collection
 import java.util.Map
 import java.util.concurrent.CopyOnWriteArrayList
@@ -25,13 +22,10 @@
 import brooklyn.event.basic.AttributeSensor
 import brooklyn.location.Location
 import brooklyn.management.ManagementContext
-<<<<<<< HEAD
 import brooklyn.management.SubscriptionContext
 import brooklyn.management.internal.LocalManagementContext
 import brooklyn.management.internal.LocalSubscriptionContext;
-=======
 import brooklyn.management.Task
->>>>>>> 0ebc1660
 import brooklyn.util.internal.LanguageUtils
 import brooklyn.util.task.ExecutionContext
 
@@ -207,49 +201,13 @@
  
     /** override this, adding to the collection, to supply fields whose value, if not null, should be included in the toString */
     public Collection<String> toStringFieldsToInclude() { ['id', 'displayName'] }
-<<<<<<< HEAD
-=======
-
-    @Override
-	public <T> T getAttribute(AttributeSensor<T> sensor) {
-        attributesInternal.getValue(sensor);
-    }
-	Map<String,Object> getAttributes() { attributesInternal.asMap(); }
-		
-    public <T> void updateAttribute(AttributeSensor<T> attribute, T val) {
-        attributesInternal.update(attribute, val);
-    }
-    
+
     /** @see EntityLocal#raiseEvent(Event) */
     @Override
     public <T> void raiseEvent(Sensor<T> sensor, T val) {
         // TODO complete
     }
     
-    // TODO implement private methods
-    // private void subscribe(EventFilter filter, EventListener listener) { }
-    // private void subscribe(Predicate<Entity> entities, EventFilter filter, EventListener listener) { }
-    
-    /** @see Entity#subscribe(String, String, EventListener) */
-    public <T> void subscribe(String entityId, String sensorname, EventListener<T> listener) {
-        // TODO complete
-    }
-     
-    /** @see Entity#raiseEvent(Event) */
-    @Deprecated // FIXME use raiseEvent(Sensor,val)
-    public <T> void raiseEvent(Event<T> event) {
-        // TODO complete
-    }
-	
-	private transient volatile ExecutionContext execution;
-	protected ExecutionContext getExecutionContext() {
-		if (execution) execution;
-		synchronized (this) {
-			if (execution) execution;
-			execution = new ExecutionContext(tag: this, getManagementContext().getExecutionManager())
-		}
-	}
-	
 	// -------- EFFECTORS --------------
 	
 	private ThreadLocal<Boolean> invokeMethodPrep = new ThreadLocal() { protected Object initialValue() { Boolean.FALSE } }
@@ -357,6 +315,4 @@
 	public <T> Task<T> invoke(Effector<T> eff, Map parameters) {
 		executionContext.submit( { eff.call(this, parameters) }, description: "invocation of effector $eff" )
 	}
-
->>>>>>> 0ebc1660
 }