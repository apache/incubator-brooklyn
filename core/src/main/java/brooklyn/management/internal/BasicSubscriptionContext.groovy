--- conflicted
+++ resolved
@@ -17,7 +17,6 @@
     private Object subscriber;
     private Map flags;
     
-<<<<<<< HEAD
     public BasicSubscriptionContext(Map<String, Object> flags=[:], SubscriptionManager manager, Object subscriber) {
     	this.manager = m;
         this.subscriber = subscriber;
@@ -30,13 +29,6 @@
         f2.addAll(flags)
         f2.addAll(newFlags)
         manager.subscribe(f2, producer, sensor, listener)
-=======
-  //FIXME SUBS  should specify a manager _and_ the entity who is publishing subscribing
-
-    public BasicSubscriptionContext(SubscriptionManager m, Object subscriptionId) {
-        this.manager = m;
-        this.subscriptionId = subscriptionId;
->>>>>>> c9741035
     }
     
     public boolean unsubscribe(SubscriptionHandle subscriptionId) {
