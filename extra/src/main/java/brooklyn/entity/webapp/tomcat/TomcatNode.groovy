--- conflicted
+++ resolved
@@ -24,7 +24,6 @@
  * An {@link Entity} that represents a single Tomcat instance.
  */
 public class TomcatNode extends AbstractEntity implements Startable {
-<<<<<<< HEAD
 	private static final Logger log = LoggerFactory.getLogger(TomcatNode.class)
  
     public static final BasicAttributeSensor<Integer> HTTP_PORT = [ Integer, "webapp.http.port", "HTTP port" ]
@@ -36,17 +35,6 @@
     public static final JmxAttributeSensor<Integer> ERROR_COUNT = [ Integer, "webapp.reqs.errors", "Request errors", "Catalina:type=GlobalRequestProcessor,name=\"*\"", "errorCount" ]
     public static final JmxAttributeSensor<Integer> REQUEST_COUNT = [ Integer, "webapp.reqs.total", "Request count", "Catalina:type=GlobalRequestProcessor,name=\"*\"", "requestCount"  ]
     public static final JmxAttributeSensor<Integer> TOTAL_PROCESSING_TIME = [ Integer, "webapp.reqs.processing.time", "Total processing time", "Catalina:type=GlobalRequestProcessor,name=\"*\"", "processingTime" ]
-=======
-	
-	private static final Logger log = LoggerFactory.getLogger(TomcatNode.class)
-
-    public static final AttributeSensor<Integer> ERROR_COUNT = [ "Request errors", "jmx.reqs.global.totals.errorCount", Integer ]
-    public static final AttributeSensor<Integer> HTTP_PORT = [ "HTTP port", "webapp.http.port", Integer ]
-    public static final AttributeSensor<Integer> MAX_PROCESSING_TIME = [ "Request count", "jmx.reqs.global.totals.maxTime", Integer ]
-    public static final AttributeSensor<Integer> REQUEST_COUNT = [ "Request count", "jmx.reqs.global.totals.requestCount", Integer ]
-    public static final AttributeSensor<Integer> REQUESTS_PER_SECOND = [ "Reqs/Sec", "webapp.reqs.persec.RequestCount", Integer ]
-    public static final AttributeSensor<Integer> TOTAL_PROCESSING_TIME = [ "Total processing time", "jmx.reqs.global.totals.processingTime", Integer ]
->>>>>>> 0ebc1660
 	
 //	public static final Effector START = new AbstractEffector("start", Void.TYPE, [], "starts an entity");
 //	public static final Effector<Integer> GET_TOTAL_PROCESSING_TIME = [ "retrieves the total processing time", { delegate, arg1, arg2 -> delegate.getTotal(arg1, arg2) } ]
@@ -74,11 +62,8 @@
             new Tomcat7SshSetup(delegate).deploy(new File(file), loc)
 		}
 	}
-<<<<<<< HEAD
-=======
 
     transient JmxSensorAdapter jmxAdapter;
->>>>>>> 0ebc1660
  
     public TomcatNode(Map properties=[:]) {
         super(properties);
@@ -96,7 +81,6 @@
         propertiesAdapter.addSensor NODE_STATUS, "starting"
  
 		if (this.attributes['jmxHost'] && this.attributes['jmxPort']) {
-<<<<<<< HEAD
 			jmxAdapter = new JmxSensorAdapter(this, 60*1000)
             
             Futures.when({
@@ -132,43 +116,6 @@
                     if (connected) log.info "jmx connected"
                     connected
                 })
-=======
-			jmxAdapter = new JmxSensorAdapter(this.attributes.jmxHost, this.attributes.jmxPort)
-			if (!(jmxAdapter.connect(60*1000))) {
-				log.error "FAILED to connect JMX to {}", this
-				throw new IllegalStateException("failed to completely start $this: JMX not found at $jmxHost:$jmxPort after 60s")
-			}
-			
-			//TODO get executor from app, then die when finished; why isn't schedule working???
-			//e.g. getApplication().getExecutors().
-			jmxMonitoringTask = Executors.newScheduledThreadPool(1).scheduleWithFixedDelay({ updateJmxSensors() }, 1000, 1000, TimeUnit.MILLISECONDS)
-			
-			// Wait for the HTTP port to become available
-			String state = null
-			int port = getAttribute(HTTP_PORT)
-			for(int attempts = 0; attempts < 30; attempts++) {
-				Map connectorAttrs;
-				try {
-					connectorAttrs = jmxAdapter.getAttributes("Catalina:type=Connector,port=$port")
-					state = connectorAttrs['stateName']
-				} catch(InstanceNotFoundException e) {
-					state = "InstanceNotFound"
-				}
-				log.trace "state: $state"
-				if (state == "FAILED") {
-                    updateAttribute(NODE_UP, false)
-					throw new EntityStartException("Tomcat connector for port $port is in state $state")
-				} else if (state == "STARTED") {
-                    updateAttribute(NODE_UP, true)
-					break;
-				}
-				Thread.sleep 250
-			}
-			if(state != "STARTED") {
-                updateAttribute(NODE_UP, false)
-				throw new EntityStartException("Tomcat connector for port $port is in state $state after 30 seconds")
-            }
->>>>>>> 0ebc1660
 		}
         
         // Add JMX sensors
