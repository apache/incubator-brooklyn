--- conflicted
+++ resolved
@@ -20,8 +20,7 @@
 rm -rf target/$JAVADOC_TARGET1_SUBPATH/
 
 export DATESTAMP=`date "+%Y-%m-%d"`
-<<<<<<< HEAD
-=======
+
 # BROOKLYN_VERSION_BELOW
 export BROOKLYN_JAVADOC_CLASSPATH=../../usage/all/target/brooklyn-all-0.7.0-SNAPSHOT-with-dependencies.jar
 
@@ -31,7 +30,6 @@
   exit 1
 fi
 
->>>>>>> be59c906
 echo "building javadoc at $DATESTAMP from:
 $SOURCE_PATHS"
 
@@ -39,7 +37,7 @@
   -public \
   -d target/$JAVADOC_TARGET1_SUBPATH/ \
   -subpackages "org.apache.brooklyn:io.brooklyn:brooklyn" \
-  -classpath ../../usage/all/target/brooklyn-all-0.7.0-SNAPSHOT-with-dependencies.jar \
+  -classpath "${BROOKLYN_JAVADOC_CLASSPATH}" \
   -doctitle "Apache Brooklyn" \
   -windowtitle "Apache Brooklyn" \
   -header "Apache Brooklyn" \
