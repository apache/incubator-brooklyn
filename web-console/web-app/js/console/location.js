Brooklyn.location = (function() {
    // Config
    var tableId = '#location-data';
    var aoColumns = [ { "mDataProp": "name", "sTitle": "Location", "sWidth":"100%"  }];
    var appLocations;
    // Status
    var map;
    var loc;
    var locationNumber = 0;

    function updateLocation(event) {
        var result = Brooklyn.tabs.getDataTableSelectedRowData(tableId, event);

        // TODO why is this necessary? (location, etc should be in result!)
        for (i in appLocations) {
            if (appLocations[i].name === result.name) {
                locationNumber = i;
                moveToLoc();
                break;
            }
        }
 	$(event.target.parentNode).addClass('row_selected');
    }

    function moveToLoc() {
        var settings = Brooklyn.tabs.getDataTable(tableId).fnSettings().aoData;
        for(row in settings) {
       	    $(settings[row].nTr).removeClass('row_selected');
   	}

        for(i in appLocations) {
            appLocations[i].infowindow.close(map , appLocations[i].marker);
        }

        map.setCenter(appLocations[locationNumber].location);
        appLocations[locationNumber].infowindow.open(map , appLocations[locationNumber].marker);
    }

    function addLocationToMap(location, i){
        var address = location.add;
        var lat = location.lat;
        var lon = location.lon;
        var name = location.name;
        var iso = location.iso;
        var description = location.description;

        if (address != null) {
            new google.maps.Geocoder().geocode( { 'address': address}, function(results, status) {
                if (status === google.maps.GeocoderStatus.OK) { 
                    loc = results[0].geometry.location;
                    appLocations[i].location = loc;
                    var contentString = '<div id="content" style="height:80px">'+
                        '<h1>'+address+'</h1>'+
                        '<table border="1">'+
                        '<tr>'+
                        '<td>Address</td>'+
                        '<td>Active</td>'+
                        '<td>Resources</td>'+
                        '</tr>'+
                        '<tr>'+
                        '<td>'+address+'</td>'+
                        '<td>True</td>'+
                        '<td>'+'resources'+'</td>'+
                        '</tr>'+
                        '</table>'+
                        '</div>';
                    var marker = new google.maps.Marker({
                        map: map,
                        position: loc,
                        title: address
                    });
                    var infowindow = new google.maps.InfoWindow({
                        content: contentString
                    });
                    google.maps.event.addListener(marker, 'click' , function(){
                        infowindow.open(map, marker);
                    });
                    appLocations[i].marker = marker;
                    appLocations[i].infowindow = infowindow;
                    appLocations[i].locationNumber = i;
                    locationNumber = locationNumber + 1;
                    map.setCenter(loc);
                } else {
                    $(Brooklyn.eventBus).trigger('update_failed', "Got data from server but could not geocode an entity: "
                                                 + status);
                }
            });
        } else if (lat != null && lon != null) {
            loc = new google.maps.LatLng(lat, lon);
            appLocations[i].location = loc;
            var contentString = '<div id="content" style="height:80px">'+
                '<h1>'+'address'+'</h1>'+
                '<table border="1">'+
                '<tr>'+
                '<td>Address</td>'+
                '<td>Active</td>'+
                '<td>Resources</td>'+
                '</tr>'+
                '<tr>'+
                '<td>'+'address'+'</td>'+
                '<td>True</td>'+
                '<td>'+'resources'+'</td>'+
                '</tr>'+
                '</table>'+
                '</div>';
            var marker = new google.maps.Marker({
                map: map,
                position: loc ,
                title: "Title"
            });
            var infowindow = new google.maps.InfoWindow({
                content: contentString
            });
            google.maps.event.addListener(marker, 'click' , function(){
                infowindow.open(map , marker);
            });
            appLocations[i].marker = marker;
            appLocations[i].infowindow = infowindow;
            appLocations[i].locationNumber = i;
            locationNumber = locationNumber + 1;
            map.setCenter(loc);
        } else if (iso != null) {
            // use ISO code TBI
            alert("use of ISO Code TBI");
        } else {
            $(Brooklyn.eventBus).trigger('update_failed',
                                         "No geolocation information available from google for " + location.name);
        }
<<<<<<< HEAD
        else{alert("No geolocation information available from server for "+name);}
=======
>>>>>>> 7b4520f2
    }

    function toggleLocation(e){
        if(appLocations.length <= ++locationNumber) {
            locationNumber = 0;
        }
        moveToLoc();
    }

    // TODO call when set of locations changes?
    function updateLocations() {
        var myOptions = {
            width: 400,
            zoom: 7,
            mapTypeId: google.maps.MapTypeId.ROADMAP
        }

        map = new google.maps.Map(document.getElementById("map-canvas"), myOptions);
        for(i in appLocations) {
            addLocationToMap(appLocations[i], i);
        }
        Brooklyn.tabs.getDataTable(tableId, '.', aoColumns, updateLocation, appLocations);
    }

    function resize(e, id) {
        if (id === 'location') {
            $('#map-canvas').width('98%');
            $('#map-canvas').height('500px');

            google.maps.event.trigger(map, 'resize');
            if(appLocations.length <= locationNumber) {
                locationNumber = 0;
            }
            map.setCenter(appLocations[locationNumber].location);
        }
    }
    function getLocations(e,id){
        if (typeof id !== 'undefined') {
            $.getJSON("locations?id=" + id, handleLocations).error(
                function() {$(Brooklyn.eventBus).trigger('update_failed', "Location view could not get locations.");});
        }
    }

    function handleLocations(locations){
        appLocations = new Array();
        if (locations.length > 0) {
            for(i in locations){
                var description = locations[i].description;
                var displayname = locations[i].displayName;
                var name = locations[i].name;
                var lat = locations[i].latitude;
                var lon = locations[i].longitude;
                var add = locations[i].streetAddress;
                var iso = locations[i].iso;
                var jsonLoc = {name: name,
                               displayname: displayname,
                               description: description,
                               lat: lat,
                               lon: lon,
                               add: add,
                               iso: iso};

                appLocations.push(jsonLoc);
            }
            updateLocations();
        } else {
            updateLocations();
        }
    }
    

    function init() {
        $('#toggle-location').click(toggleLocation);
        $(Brooklyn.eventBus).bind("tab_selected", resize);
        $(Brooklyn.eventBus).bind("entity_selected", getLocations);
    }

    return { init : init, resize : resize, locationNumber: locationNumber, appLocations: appLocations }
})();

$(document).ready(Brooklyn.location.init);<|MERGE_RESOLUTION|>--- conflicted
+++ resolved
@@ -126,10 +126,6 @@
             $(Brooklyn.eventBus).trigger('update_failed',
                                          "No geolocation information available from google for " + location.name);
         }
-<<<<<<< HEAD
-        else{alert("No geolocation information available from server for "+name);}
-=======
->>>>>>> 7b4520f2
     }
 
     function toggleLocation(e){
